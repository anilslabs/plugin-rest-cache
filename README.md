<div align="center">
<h1>Strapi REST Cache Plugin</h1>
	
<p style="margin-top: 0;">Speed-up HTTP requests with LRU cache.</p>
	
<!-- <p>
  <a href="https://www.npmjs.org/package/strapi-plugin-rest-cache">
    <img src="https://img.shields.io/npm/v/strapi-plugin-rest-cache/latest.svg" alt="NPM Version" />
  </a>
  <a href="https://www.npmjs.org/package/strapi-plugin-rest-cache">
    <img src="https://img.shields.io/npm/dm/strapi-plugin-rest-cache" alt="Monthly download on NPM" />
  </a>
</p> -->
</div>

## Table of Contents <!-- omit in toc -->

- [🚦 Current Status](#-current-status)
- [✨ Features](#-features)
- [🤔 Motivation](#-motivation)
- [🖐 Requirements](#-requirements)
- [🚚 Getting Started](#-getting-started)
- [Contributing](#contributing)
- [License](#license)

## 🚦 Current Status

This package is currently under development and should be consider **ALPHA** in terms of state. I/We are currently accepting contributions and/or dedicated contributors to help develop and maintain this package.

## ✨ Features

This plugin provide a way to cache **HTTP requests** in order to **improve performance**. It's get inspired by varnish cache which is a popular caching solution.

The cache content is stored by a **provider**, which can be either an in-memory provider, a redis connection, a file system, or any other custom provider.
You can set a **strategy** to tell what to cache and how much time responses should be cached. The cache will be invalidated when the related Content-Type is updated, so you **never have to worry about stale data**.

## 🖐 Requirements

Supported Strapi Versions:

- Strapi v4.0.x (recently tested as of January 2022)
- Strapi v4.x.x (Assumed, but possibly not tested)

**If you are looking for a plugin for Strapi v3.x, please check the [strapi-middleware-cache](https://github.com/patrixr/strapi-middleware-cache/).**

## 🚚 Getting Started

[Read the Docs to Learn More.](https://strapi-community.github.io/strapi-plugin-rest-cache/)

## Contributing

I/We are actively looking for contributors, maintainers, and others to help shape this package. As this plugins sole purpose within the Strapi community is to be used by other developers and plugin maintainers to get fast responses time.

If interested please feel free to email the lead maintainer Sacha at: sacha@digisquad.io or ping `stf#3254` on Discord.

## License

<<<<<<< HEAD
- strapi `3.4.0`
- node `14`

_See `1.5.0` for strapi < `3.4.0`_

## Setup

For Strapi stable versions, add a `middleware.js` file within your config folder

e.g

```bash
touch config/middleware.js
```

To use different settings per environment, see the [Strapi docs for environments](https://strapi.io/documentation/v3.x/concepts/configurations.html#environments).

You can parse environment variables for the config here as well if you wish to, please see the [Strapi docs for environment variables](https://strapi.io/documentation/v3.x/concepts/configurations.html#environment-variables).

Enable the cache middleware by adding the following snippet to an empty middleware file or simply add in the settings from the below example:

```javascript
module.exports = ({ env }) => ({
  settings: {
    cache: {
      enabled: true,
    },
  },
});
```

Starting the CMS should now log the following

```
$ strapi develop
[2021-02-26T07:03:18.981Z] info [cache] Mounting LRU cache middleware
[2021-02-26T07:03:18.982Z] info [cache] Storage engine: mem
```

## Configure models

The middleware will only cache models which have been explicitely enabled.
Add a list of models to enable to the module's configuration object.

e.g

```javascript
// config/middleware.js
module.exports = ({ env }) => ({
  settings: {
    cache: {
      enabled: true,
      models: ['review'],
    },
  },
});
```

Starting the CMS should now log the following

```
$ strapi develop
[2021-02-26T07:03:18.981Z] info [cache] Mounting LRU cache middleware
[2021-02-26T07:03:18.982Z] info [cache] Storage engine: mem
[2021-02-26T07:03:18.985Z] debug [cache] Register review routes middlewares
[2021-02-26T07:03:18.986Z] debug [cache] POST /reviews purge
[2021-02-26T07:03:18.987Z] debug [cache] DELETE /reviews/:id purge
[2021-02-26T07:03:18.987Z] debug [cache] PUT /reviews/:id purge
[2021-02-26T07:03:18.987Z] debug [cache] GET /reviews recv maxAge=3600000
[2021-02-26T07:03:18.988Z] debug [cache] GET /reviews/:id recv maxAge=3600000
[2021-02-26T07:03:18.988Z] debug [cache] GET /reviews/count recv maxAge=3600000
```

## Configure the storage engine

The module's configuration object supports the following properties

### Example

```javascript
// config/middleware.js

/**
 * @typedef {import('strapi-middleware-cache').UserMiddlewareCacheConfig} UserMiddlewareCacheConfig
 */

module.exports = ({ env }) => ({
  settings: {
    /**
     * @type {UserMiddlewareCacheConfig}
     */
    cache: {
      enabled: true,
      type: 'redis',
      models: ['review'],
      redisConfig: {
        sentinels: [
          { host: '192.168.10.41', port: 26379 },
          { host: '192.168.10.42', port: 26379 },
          { host: '192.168.10.43', port: 26379 },
        ],
        name: 'redis-primary',
      },
    },
  },
});
```

Running the CMS will output the following

```
$ strapi develop
[2021-02-26T07:03:18.981Z] info [cache] Mounting LRU cache middleware
[2021-02-26T07:03:18.982Z] info [cache] Storage engine: mem
[2021-02-26T07:03:18.985Z] debug [cache] Register review routes middlewares
[2021-02-26T07:03:18.986Z] debug [cache] POST /reviews purge
[2021-02-26T07:03:18.987Z] debug [cache] DELETE /reviews/:id purge
[2021-02-26T07:03:18.987Z] debug [cache] PUT /reviews/:id purge
[2021-02-26T07:03:18.987Z] debug [cache] GET /reviews recv maxAge=3600000
[2021-02-26T07:03:18.988Z] debug [cache] GET /reviews/:id recv maxAge=3600000
[2021-02-26T07:03:18.988Z] debug [cache] GET /reviews/count recv maxAge=3600000
```

## Per-Model Configuration

Each route can hold its own configuration object for more granular control. This can be done simply
by replacing the model strings in the list by object.

On which you can set:

- Its own custom `maxAge`
- Headers to include in the cache-key (e.g the body may differ depending on the language requested)

e.g

```javascript
// config/middleware.js

/**
 * @typedef {import('strapi-middleware-cache').UserModelCacheConfig} UserModelCacheConfig
 */

module.exports = ({ env }) => ({
  settings: {
    cache: {
      enabled: true,
      type: 'redis',
      maxAge: 3600000,
      models: [
        /**
         * @type {UserModelCacheConfig}
         */
        {
          model: 'reviews',
          headers: ['accept-language']
          maxAge: 1000000,
          routes: [
            '/reviews/:slug',
            '/reviews/:id/custom-route',
            { path: '/reviews/:slug', method: 'DELETE' },
          ]
        },
      ]
    }
  }
});
```

Running the CMS should now show the following

```
$ strapi develop
[2021-02-26T07:03:18.981Z] info [cache] Mounting LRU cache middleware
[2021-02-26T07:03:18.982Z] info [cache] Storage engine: mem
[2021-02-26T07:03:18.985Z] debug [cache] Register review routes middlewares
[2021-02-26T07:03:18.986Z] debug [cache] POST /reviews purge
[2021-02-26T07:03:18.987Z] debug [cache] DELETE /reviews/:id purge
[2021-02-26T07:03:18.987Z] debug [cache] PUT /reviews/:id purge
[2021-02-26T07:03:18.987Z] debug [cache] GET /reviews recv maxAge=1000000 vary=accept-language
[2021-02-26T07:03:18.988Z] debug [cache] GET /reviews/:id recv maxAge=1000000 vary=accept-language
[2021-02-26T07:03:18.988Z] debug [cache] GET /reviews/count recv maxAge=1000000 vary=accept-language
[2021-02-26T07:03:18.990Z] debug [cache] GET /reviews/:slug maxAge=1000000 vary=accept-language
[2021-02-26T07:03:18.990Z] debug [cache] GET /reviews/:id/custom-route maxAge=1000000 vary=accept-language
[2021-02-26T07:03:18.990Z] debug [cache] DELETE /reviews/:slug purge
```

## Single types

By default, the middleware assumes that the specified models are collections. Meaning that having `'post'` or `'posts'` in your configuration will result in the `/posts/*` being cached. Pluralization is applied in order to match the Strapi generated endpoints.

That behaviour is however not desired for [single types](https://strapi.io/blog/beta-19-single-types-uid-field) such as `homepage` which should remain singular in the endpoint (`/homepage`)

You can mark a specific model as being a single type by using the `singleType` boolean field on model configurations

e.g

```javascript
// config/middleware.js
module.exports = ({ env }) => ({
  settings: {
    cache: {
      enabled: true,
      models: [
        {
          model: 'footer',
          singleType: true,
        },
      ],
    },
  },
});
```

Running the CMS should now show the following

```
$ strapi develop
[2021-02-26T07:03:18.981Z] info [cache] Mounting LRU cache middleware
[2021-02-26T07:03:18.982Z] info [cache] Storage engine: mem
[2021-02-26T07:03:18.985Z] debug [cache] Register review routes middlewares
[2021-02-26T07:03:18.986Z] debug [cache] PUT /footer purge
[2021-02-26T07:03:18.987Z] debug [cache] DELETE /footer purge
[2021-02-26T07:03:18.987Z] debug [cache] GET /review recv maxAge=3600000
```

## Authentication

By default, cache is not looked up if `Authorization` or `Cookie` header are present.
To dissable this behaviour add `hitpass: false` to the model cache configuration

You can customize event further with a function `hitpass: (ctx) => true` where `ctx` is the koa context of the request. Keep in mind that this function is executed before every `recv` requests.

e.g

```javascript
// config/middleware.js
module.exports = ({ env }) => ({
  settings: {
    cache: {
      enabled: true,
      models: [
        {
          model: 'footer',
          hitpass: false,
          singleType: true,
        },
      ],
    },
  },
});
```

## Etag support

By setting the `enableEtagSupport` to `true`, the middleware will automatically create an Etag for each payload it caches.

Further requests sent with the `If-None-Match` header will be returned a `304 Not Modified` status if the content for that url has not changed.

## Clearing related cache

By setting the `clearRelatedCache` to `true`, the middleware will inspect the Strapi models before a cache clearing operation to locate models that have relations with the queried model so that their cache is also cleared (this clears the whole cache for the related models). The inspection is performed by looking for direct relations between models and also by doing a deep dive in components, looking for relations to the queried model there too.

## Cache entry point

### Koa Context

By setting the `withKoaContext` configuration to `true`, the middleware will extend the Koa Context with an entry point which can be used to clear the cache from within controllers

```javascript
// config/middleware.js
module.exports = ({ env }) => ({
  settings: {
    cache: {
      enabled: true,
      withKoaContext: true,
      models: ['post'],
    },
  },
});

// controller

module.exports = {
  async index(ctx) {
    ctx.middleware.cache; // A direct access to the Cache API
  },
};
```

**IMPORTANT**: We do not recommend using this unless truly necessary. It is disabled by default as it goes against the non-intrusive/transparent nature of this middleware.

### Strapi Middleware

By setting the `withStrapiMiddleware` configuration to `true`, the middleware will extend the Strapi middleware object with an entry point which can be used to clear the cache from anywhere (e.g., inside a Model's lifecycle hook where `ctx` is not available).

```javascript
// config/middleware.js
module.exports = ({ env }) => ({
  settings: {
    cache: {
      enabled: true,
      withStrapiMiddleware: true,
      models: ['post'],
    },
  },
});

// model

module.exports = {
  lifecycles: {
    async beforeUpdate(params, data) {
      strapi.middleware.cache; // A direct access to the Cache API
    },
  },
};
```

**IMPORTANT**: We do not recommend using this unless truly necessary. It is disabled by default as it goes against the non-intrusive/transparent nature of this middleware.

## Cache API

```javascript
/**
 * @typedef {import('strapi-middleware-cache').CacheStore} CacheStore
 * @typedef {import('strapi-middleware-cache').MiddlewareCacheConfig} MiddlewareCacheConfig
 * @typedef {import('strapi-middleware-cache').ModelCacheConfig} ModelCacheConfig
 * @typedef {import('strapi-middleware-cache').CustomRoute} CustomRoute
 */

const cache = {
  /**
   * @type {CacheStore}
   */
  store,

  /**
   * @type {MiddlewareCacheConfig}
   */
  options,

  /**
   * Clear cache with uri parameters
   *
   * @param {ModelCacheConfig} cacheConf
   * @param {{ [key: string]: string; }=} params
   */
  clearCache,

  /**
   * Get related ModelCacheConfig
   *
   * @param {string} model
   * @param {string=} plugin
   * @returns {ModelCacheConfig=}
   */
  getCacheConfig,

  /**
   * Get related ModelCacheConfig with an uid
   *
   * uid:
   * - application::sport.sport
   * - plugins::users-permissions.user
   *
   * @param {string} uid
   * @returns {ModelCacheConfig=}
   */
  getCacheConfigByUid,

  /**
   * Get models uid that is related to a ModelCacheConfig
   *
   * @param {ModelCacheConfig} cacheConf The model used to find related caches to purge
   * @return {string[]} Array of related models uid
   */
  getRelatedModelsUid,

  /**
   * Get regexs to match all ModelCacheConfig keys with given params
   *
   * @param {ModelCacheConfig} cacheConf
   * @param {{ [key: string]: string; }=} params
   * @param {boolean=} wildcard
   * @returns {RegExp[]}
   */
  getCacheConfRegExp,

  /**
   * Get regexs to match CustomRoute keys with given params
   *
   * @param {CustomRoute} route
   * @param {{ [key: string]: string; }=} params
   * @param {boolean=} wildcard
   * @returns {RegExp[]}
   */
  getRouteRegExp,
};
```

## Admin panel interactions

The strapi admin panel uses a separate rest api to apply changes to records, e.g `/content-manager/explorer/application::post.post` the middleware will also watch for write operations on that endpoint and bust the cache accordingly
=======
See the [LICENSE](./LICENSE.md) file for licensing information.
>>>>>>> 45ae02f3
<|MERGE_RESOLUTION|>--- conflicted
+++ resolved
@@ -55,410 +55,4 @@
 
 ## License
 
-<<<<<<< HEAD
-- strapi `3.4.0`
-- node `14`
-
-_See `1.5.0` for strapi < `3.4.0`_
-
-## Setup
-
-For Strapi stable versions, add a `middleware.js` file within your config folder
-
-e.g
-
-```bash
-touch config/middleware.js
-```
-
-To use different settings per environment, see the [Strapi docs for environments](https://strapi.io/documentation/v3.x/concepts/configurations.html#environments).
-
-You can parse environment variables for the config here as well if you wish to, please see the [Strapi docs for environment variables](https://strapi.io/documentation/v3.x/concepts/configurations.html#environment-variables).
-
-Enable the cache middleware by adding the following snippet to an empty middleware file or simply add in the settings from the below example:
-
-```javascript
-module.exports = ({ env }) => ({
-  settings: {
-    cache: {
-      enabled: true,
-    },
-  },
-});
-```
-
-Starting the CMS should now log the following
-
-```
-$ strapi develop
-[2021-02-26T07:03:18.981Z] info [cache] Mounting LRU cache middleware
-[2021-02-26T07:03:18.982Z] info [cache] Storage engine: mem
-```
-
-## Configure models
-
-The middleware will only cache models which have been explicitely enabled.
-Add a list of models to enable to the module's configuration object.
-
-e.g
-
-```javascript
-// config/middleware.js
-module.exports = ({ env }) => ({
-  settings: {
-    cache: {
-      enabled: true,
-      models: ['review'],
-    },
-  },
-});
-```
-
-Starting the CMS should now log the following
-
-```
-$ strapi develop
-[2021-02-26T07:03:18.981Z] info [cache] Mounting LRU cache middleware
-[2021-02-26T07:03:18.982Z] info [cache] Storage engine: mem
-[2021-02-26T07:03:18.985Z] debug [cache] Register review routes middlewares
-[2021-02-26T07:03:18.986Z] debug [cache] POST /reviews purge
-[2021-02-26T07:03:18.987Z] debug [cache] DELETE /reviews/:id purge
-[2021-02-26T07:03:18.987Z] debug [cache] PUT /reviews/:id purge
-[2021-02-26T07:03:18.987Z] debug [cache] GET /reviews recv maxAge=3600000
-[2021-02-26T07:03:18.988Z] debug [cache] GET /reviews/:id recv maxAge=3600000
-[2021-02-26T07:03:18.988Z] debug [cache] GET /reviews/count recv maxAge=3600000
-```
-
-## Configure the storage engine
-
-The module's configuration object supports the following properties
-
-### Example
-
-```javascript
-// config/middleware.js
-
-/**
- * @typedef {import('strapi-middleware-cache').UserMiddlewareCacheConfig} UserMiddlewareCacheConfig
- */
-
-module.exports = ({ env }) => ({
-  settings: {
-    /**
-     * @type {UserMiddlewareCacheConfig}
-     */
-    cache: {
-      enabled: true,
-      type: 'redis',
-      models: ['review'],
-      redisConfig: {
-        sentinels: [
-          { host: '192.168.10.41', port: 26379 },
-          { host: '192.168.10.42', port: 26379 },
-          { host: '192.168.10.43', port: 26379 },
-        ],
-        name: 'redis-primary',
-      },
-    },
-  },
-});
-```
-
-Running the CMS will output the following
-
-```
-$ strapi develop
-[2021-02-26T07:03:18.981Z] info [cache] Mounting LRU cache middleware
-[2021-02-26T07:03:18.982Z] info [cache] Storage engine: mem
-[2021-02-26T07:03:18.985Z] debug [cache] Register review routes middlewares
-[2021-02-26T07:03:18.986Z] debug [cache] POST /reviews purge
-[2021-02-26T07:03:18.987Z] debug [cache] DELETE /reviews/:id purge
-[2021-02-26T07:03:18.987Z] debug [cache] PUT /reviews/:id purge
-[2021-02-26T07:03:18.987Z] debug [cache] GET /reviews recv maxAge=3600000
-[2021-02-26T07:03:18.988Z] debug [cache] GET /reviews/:id recv maxAge=3600000
-[2021-02-26T07:03:18.988Z] debug [cache] GET /reviews/count recv maxAge=3600000
-```
-
-## Per-Model Configuration
-
-Each route can hold its own configuration object for more granular control. This can be done simply
-by replacing the model strings in the list by object.
-
-On which you can set:
-
-- Its own custom `maxAge`
-- Headers to include in the cache-key (e.g the body may differ depending on the language requested)
-
-e.g
-
-```javascript
-// config/middleware.js
-
-/**
- * @typedef {import('strapi-middleware-cache').UserModelCacheConfig} UserModelCacheConfig
- */
-
-module.exports = ({ env }) => ({
-  settings: {
-    cache: {
-      enabled: true,
-      type: 'redis',
-      maxAge: 3600000,
-      models: [
-        /**
-         * @type {UserModelCacheConfig}
-         */
-        {
-          model: 'reviews',
-          headers: ['accept-language']
-          maxAge: 1000000,
-          routes: [
-            '/reviews/:slug',
-            '/reviews/:id/custom-route',
-            { path: '/reviews/:slug', method: 'DELETE' },
-          ]
-        },
-      ]
-    }
-  }
-});
-```
-
-Running the CMS should now show the following
-
-```
-$ strapi develop
-[2021-02-26T07:03:18.981Z] info [cache] Mounting LRU cache middleware
-[2021-02-26T07:03:18.982Z] info [cache] Storage engine: mem
-[2021-02-26T07:03:18.985Z] debug [cache] Register review routes middlewares
-[2021-02-26T07:03:18.986Z] debug [cache] POST /reviews purge
-[2021-02-26T07:03:18.987Z] debug [cache] DELETE /reviews/:id purge
-[2021-02-26T07:03:18.987Z] debug [cache] PUT /reviews/:id purge
-[2021-02-26T07:03:18.987Z] debug [cache] GET /reviews recv maxAge=1000000 vary=accept-language
-[2021-02-26T07:03:18.988Z] debug [cache] GET /reviews/:id recv maxAge=1000000 vary=accept-language
-[2021-02-26T07:03:18.988Z] debug [cache] GET /reviews/count recv maxAge=1000000 vary=accept-language
-[2021-02-26T07:03:18.990Z] debug [cache] GET /reviews/:slug maxAge=1000000 vary=accept-language
-[2021-02-26T07:03:18.990Z] debug [cache] GET /reviews/:id/custom-route maxAge=1000000 vary=accept-language
-[2021-02-26T07:03:18.990Z] debug [cache] DELETE /reviews/:slug purge
-```
-
-## Single types
-
-By default, the middleware assumes that the specified models are collections. Meaning that having `'post'` or `'posts'` in your configuration will result in the `/posts/*` being cached. Pluralization is applied in order to match the Strapi generated endpoints.
-
-That behaviour is however not desired for [single types](https://strapi.io/blog/beta-19-single-types-uid-field) such as `homepage` which should remain singular in the endpoint (`/homepage`)
-
-You can mark a specific model as being a single type by using the `singleType` boolean field on model configurations
-
-e.g
-
-```javascript
-// config/middleware.js
-module.exports = ({ env }) => ({
-  settings: {
-    cache: {
-      enabled: true,
-      models: [
-        {
-          model: 'footer',
-          singleType: true,
-        },
-      ],
-    },
-  },
-});
-```
-
-Running the CMS should now show the following
-
-```
-$ strapi develop
-[2021-02-26T07:03:18.981Z] info [cache] Mounting LRU cache middleware
-[2021-02-26T07:03:18.982Z] info [cache] Storage engine: mem
-[2021-02-26T07:03:18.985Z] debug [cache] Register review routes middlewares
-[2021-02-26T07:03:18.986Z] debug [cache] PUT /footer purge
-[2021-02-26T07:03:18.987Z] debug [cache] DELETE /footer purge
-[2021-02-26T07:03:18.987Z] debug [cache] GET /review recv maxAge=3600000
-```
-
-## Authentication
-
-By default, cache is not looked up if `Authorization` or `Cookie` header are present.
-To dissable this behaviour add `hitpass: false` to the model cache configuration
-
-You can customize event further with a function `hitpass: (ctx) => true` where `ctx` is the koa context of the request. Keep in mind that this function is executed before every `recv` requests.
-
-e.g
-
-```javascript
-// config/middleware.js
-module.exports = ({ env }) => ({
-  settings: {
-    cache: {
-      enabled: true,
-      models: [
-        {
-          model: 'footer',
-          hitpass: false,
-          singleType: true,
-        },
-      ],
-    },
-  },
-});
-```
-
-## Etag support
-
-By setting the `enableEtagSupport` to `true`, the middleware will automatically create an Etag for each payload it caches.
-
-Further requests sent with the `If-None-Match` header will be returned a `304 Not Modified` status if the content for that url has not changed.
-
-## Clearing related cache
-
-By setting the `clearRelatedCache` to `true`, the middleware will inspect the Strapi models before a cache clearing operation to locate models that have relations with the queried model so that their cache is also cleared (this clears the whole cache for the related models). The inspection is performed by looking for direct relations between models and also by doing a deep dive in components, looking for relations to the queried model there too.
-
-## Cache entry point
-
-### Koa Context
-
-By setting the `withKoaContext` configuration to `true`, the middleware will extend the Koa Context with an entry point which can be used to clear the cache from within controllers
-
-```javascript
-// config/middleware.js
-module.exports = ({ env }) => ({
-  settings: {
-    cache: {
-      enabled: true,
-      withKoaContext: true,
-      models: ['post'],
-    },
-  },
-});
-
-// controller
-
-module.exports = {
-  async index(ctx) {
-    ctx.middleware.cache; // A direct access to the Cache API
-  },
-};
-```
-
-**IMPORTANT**: We do not recommend using this unless truly necessary. It is disabled by default as it goes against the non-intrusive/transparent nature of this middleware.
-
-### Strapi Middleware
-
-By setting the `withStrapiMiddleware` configuration to `true`, the middleware will extend the Strapi middleware object with an entry point which can be used to clear the cache from anywhere (e.g., inside a Model's lifecycle hook where `ctx` is not available).
-
-```javascript
-// config/middleware.js
-module.exports = ({ env }) => ({
-  settings: {
-    cache: {
-      enabled: true,
-      withStrapiMiddleware: true,
-      models: ['post'],
-    },
-  },
-});
-
-// model
-
-module.exports = {
-  lifecycles: {
-    async beforeUpdate(params, data) {
-      strapi.middleware.cache; // A direct access to the Cache API
-    },
-  },
-};
-```
-
-**IMPORTANT**: We do not recommend using this unless truly necessary. It is disabled by default as it goes against the non-intrusive/transparent nature of this middleware.
-
-## Cache API
-
-```javascript
-/**
- * @typedef {import('strapi-middleware-cache').CacheStore} CacheStore
- * @typedef {import('strapi-middleware-cache').MiddlewareCacheConfig} MiddlewareCacheConfig
- * @typedef {import('strapi-middleware-cache').ModelCacheConfig} ModelCacheConfig
- * @typedef {import('strapi-middleware-cache').CustomRoute} CustomRoute
- */
-
-const cache = {
-  /**
-   * @type {CacheStore}
-   */
-  store,
-
-  /**
-   * @type {MiddlewareCacheConfig}
-   */
-  options,
-
-  /**
-   * Clear cache with uri parameters
-   *
-   * @param {ModelCacheConfig} cacheConf
-   * @param {{ [key: string]: string; }=} params
-   */
-  clearCache,
-
-  /**
-   * Get related ModelCacheConfig
-   *
-   * @param {string} model
-   * @param {string=} plugin
-   * @returns {ModelCacheConfig=}
-   */
-  getCacheConfig,
-
-  /**
-   * Get related ModelCacheConfig with an uid
-   *
-   * uid:
-   * - application::sport.sport
-   * - plugins::users-permissions.user
-   *
-   * @param {string} uid
-   * @returns {ModelCacheConfig=}
-   */
-  getCacheConfigByUid,
-
-  /**
-   * Get models uid that is related to a ModelCacheConfig
-   *
-   * @param {ModelCacheConfig} cacheConf The model used to find related caches to purge
-   * @return {string[]} Array of related models uid
-   */
-  getRelatedModelsUid,
-
-  /**
-   * Get regexs to match all ModelCacheConfig keys with given params
-   *
-   * @param {ModelCacheConfig} cacheConf
-   * @param {{ [key: string]: string; }=} params
-   * @param {boolean=} wildcard
-   * @returns {RegExp[]}
-   */
-  getCacheConfRegExp,
-
-  /**
-   * Get regexs to match CustomRoute keys with given params
-   *
-   * @param {CustomRoute} route
-   * @param {{ [key: string]: string; }=} params
-   * @param {boolean=} wildcard
-   * @returns {RegExp[]}
-   */
-  getRouteRegExp,
-};
-```
-
-## Admin panel interactions
-
-The strapi admin panel uses a separate rest api to apply changes to records, e.g `/content-manager/explorer/application::post.post` the middleware will also watch for write operations on that endpoint and bust the cache accordingly
-=======
-See the [LICENSE](./LICENSE.md) file for licensing information.
->>>>>>> 45ae02f3
+See the [LICENSE](./LICENSE.md) file for licensing information.